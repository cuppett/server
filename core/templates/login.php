<!--[if IE 8]><style>input[type="checkbox"]{padding:0;}</style><![endif]-->
<form method="post">
<<<<<<< HEAD
	<fieldset>
		<?php if(!empty($_['redirect_url'])) { echo '<input type="hidden" name="redirect_url" value="'.$_['redirect_url'].'" />'; } ?>
		<ul>
		<?php if(isset($_['invalidcookie']) && ($_['invalidcookie'])): ?>
			<li class="errors">
				<?php echo $l->t('Automatic logon rejected!'); ?><br>
				<small><?php echo $l->t('If you did not change your password recently, your account may be compromised!'); ?></small><br>
				<small><?php echo $l->t('Please change your password to secure your account again.'); ?></small>
			</li>
		<?php endif; ?>
		<?php if(isset($_['invalidpassword']) && ($_['invalidpassword'])): ?>
			<a href="<?php echo OC_Helper::linkToRoute('core_lostpassword_index') ?>"><li class="errors">
				<?php echo $l->t('Lost your password?'); ?>
			</li></a>
		<?php endif; ?>
		</ul>
		<p class="infield grouptop">
			<label for="user" class="infield"><?php echo $l->t( 'Username' ); ?></label>
			<input type="text" name="user" id="user" value="<?php echo $_['username']; ?>"<?php echo $_['user_autofocus']?' autofocus':''; ?> autocomplete="on" required />
		</p>
		<p class="infield groupbottom">
			<label for="password" class="infield"><?php echo $l->t( 'Password' ); ?></label>
			<input type="password" name="password" id="password" value="" required<?php echo $_['user_autofocus']?'':' autofocus'; ?> />
		</p>
		<input type="checkbox" name="remember_login" value="1" id="remember_login" /><label for="remember_login"><?php echo $l->t('remember'); ?></label>
		<input type="submit" id="submit" class="login primary" value="<?php echo $l->t( 'Log in' ); ?>" />
	</fieldset>
</form>
=======
    <fieldset>
        <?php if (!empty($_['redirect_url'])) {
        echo '<input type="hidden" name="redirect_url" value="' . $_['redirect_url'] . '" />';
    } ?>
        <ul>
            <?php if (isset($_['invalidcookie']) && ($_['invalidcookie'])): ?>
            <li class="errors">
                <?php echo $l->t('Automatic logon rejected!'); ?><br>
                <small><?php echo $l->t('If you did not change your password recently, your account may be compromised!'); ?></small>
                <br>
                <small><?php echo $l->t('Please change your password to secure your account again.'); ?></small>
            </li>
            <?php endif; ?>
            <?php if (isset($_['invalidpassword']) && ($_['invalidpassword'])): ?>
            <a href="<?php echo OC_Helper::linkToRoute('core_lostpassword_index') ?>">
                <li class="errors">
                    <?php echo $l->t('Lost your password?'); ?>
                </li>
            </a>
            <?php endif; ?>
        </ul>
        <p class="infield grouptop">
            <input type="text" name="user" id="user"
                   value="<?php echo $_['username']; ?>"<?php echo $_['user_autofocus'] ? ' autofocus' : ''; ?>
                   autocomplete="on" required/>
            <label for="user" class="infield"><?php echo $l->t('Username'); ?></label>
            <img class="svg" src="<?php echo image_path('', 'actions/user.svg'); ?>" alt=""/>
        </p>

        <p class="infield groupbottom">
            <input type="password" name="password" id="password" value=""
                   required<?php echo $_['user_autofocus'] ? '' : ' autofocus'; ?> />
            <label for="password" class="infield"><?php echo $l->t('Password'); ?></label>
            <img class="svg" src="<?php echo image_path('', 'actions/password.svg'); ?>" alt=""/>
        </p>
        <input type="checkbox" name="remember_login" value="1" id="remember_login"/><label
            for="remember_login"><?php echo $l->t('remember'); ?></label>
        <input type="hidden" name="timezone-offset" id="timezone-offset"/>
        <input type="submit" id="submit" class="login primary" value="<?php echo $l->t('Log in'); ?>"/>
    </fieldset>
</form>
<script>
    $(document).ready(function () {
        var visitortimezone = (-new Date().getTimezoneOffset() / 60);
        $('#timezone-offset').val(visitortimezone);
    });

</script>
>>>>>>> 166da88b
<|MERGE_RESOLUTION|>--- conflicted
+++ resolved
@@ -1,35 +1,5 @@
 <!--[if IE 8]><style>input[type="checkbox"]{padding:0;}</style><![endif]-->
 <form method="post">
-<<<<<<< HEAD
-	<fieldset>
-		<?php if(!empty($_['redirect_url'])) { echo '<input type="hidden" name="redirect_url" value="'.$_['redirect_url'].'" />'; } ?>
-		<ul>
-		<?php if(isset($_['invalidcookie']) && ($_['invalidcookie'])): ?>
-			<li class="errors">
-				<?php echo $l->t('Automatic logon rejected!'); ?><br>
-				<small><?php echo $l->t('If you did not change your password recently, your account may be compromised!'); ?></small><br>
-				<small><?php echo $l->t('Please change your password to secure your account again.'); ?></small>
-			</li>
-		<?php endif; ?>
-		<?php if(isset($_['invalidpassword']) && ($_['invalidpassword'])): ?>
-			<a href="<?php echo OC_Helper::linkToRoute('core_lostpassword_index') ?>"><li class="errors">
-				<?php echo $l->t('Lost your password?'); ?>
-			</li></a>
-		<?php endif; ?>
-		</ul>
-		<p class="infield grouptop">
-			<label for="user" class="infield"><?php echo $l->t( 'Username' ); ?></label>
-			<input type="text" name="user" id="user" value="<?php echo $_['username']; ?>"<?php echo $_['user_autofocus']?' autofocus':''; ?> autocomplete="on" required />
-		</p>
-		<p class="infield groupbottom">
-			<label for="password" class="infield"><?php echo $l->t( 'Password' ); ?></label>
-			<input type="password" name="password" id="password" value="" required<?php echo $_['user_autofocus']?'':' autofocus'; ?> />
-		</p>
-		<input type="checkbox" name="remember_login" value="1" id="remember_login" /><label for="remember_login"><?php echo $l->t('remember'); ?></label>
-		<input type="submit" id="submit" class="login primary" value="<?php echo $l->t( 'Log in' ); ?>" />
-	</fieldset>
-</form>
-=======
     <fieldset>
         <?php if (!empty($_['redirect_url'])) {
         echo '<input type="hidden" name="redirect_url" value="' . $_['redirect_url'] . '" />';
@@ -77,5 +47,4 @@
         $('#timezone-offset').val(visitortimezone);
     });
 
-</script>
->>>>>>> 166da88b
+</script>