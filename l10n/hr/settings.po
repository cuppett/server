# SOME DESCRIPTIVE TITLE.
# Copyright (C) YEAR THE PACKAGE'S COPYRIGHT HOLDER
# This file is distributed under the same license as the PACKAGE package.
# 
# Translators:
# Davor Kustec <dkustec@gmail.com>, 2011, 2012.
#   <franz@franz-net.info>, 2012.
# Thomas Silađi <thomas.siladi@net.hr>, 2012.
msgid ""
msgstr ""
"Project-Id-Version: ownCloud\n"
"Report-Msgid-Bugs-To: http://bugs.owncloud.org/\n"
<<<<<<< HEAD
"POT-Creation-Date: 2012-10-09 02:03+0200\n"
"PO-Revision-Date: 2012-10-09 00:04+0000\n"
"Last-Translator: I Robot <thomas.mueller@tmit.eu>\n"
=======
"POT-Creation-Date: 2012-11-10 00:01+0100\n"
"PO-Revision-Date: 2012-11-09 23:01+0000\n"
"Last-Translator: I Robot <owncloud-bot@tmit.eu>\n"
>>>>>>> d1c0f2a7
"Language-Team: Croatian (http://www.transifex.com/projects/p/owncloud/language/hr/)\n"
"MIME-Version: 1.0\n"
"Content-Type: text/plain; charset=UTF-8\n"
"Content-Transfer-Encoding: 8bit\n"
"Language: hr\n"
"Plural-Forms: nplurals=3; plural=n%10==1 && n%100!=11 ? 0 : n%10>=2 && n%10<=4 && (n%100<10 || n%100>=20) ? 1 : 2;\n"
<<<<<<< HEAD

#: ajax/apps/ocs.php:23
msgid "Unable to load list from App Store"
msgstr "Nemogićnost učitavanja liste sa Apps Stora"

#: ajax/creategroup.php:9 ajax/removeuser.php:13 ajax/setquota.php:18
#: ajax/togglegroups.php:15
msgid "Authentication error"
msgstr "Greška kod autorizacije"

#: ajax/creategroup.php:19
msgid "Group already exists"
msgstr ""

#: ajax/creategroup.php:28
msgid "Unable to add group"
msgstr ""

#: ajax/enableapp.php:14
msgid "Could not enable app. "
msgstr ""

#: ajax/lostpassword.php:14
msgid "Email saved"
msgstr "Email spremljen"

#: ajax/lostpassword.php:16
msgid "Invalid email"
msgstr "Neispravan email"

#: ajax/openid.php:16
msgid "OpenID Changed"
msgstr "OpenID promijenjen"

#: ajax/openid.php:18 ajax/setlanguage.php:20 ajax/setlanguage.php:23
msgid "Invalid request"
msgstr "Neispravan zahtjev"

#: ajax/removegroup.php:16
msgid "Unable to delete group"
msgstr ""

#: ajax/removeuser.php:22
msgid "Unable to delete user"
msgstr ""

#: ajax/setlanguage.php:18
msgid "Language changed"
msgstr "Jezik promijenjen"

#: ajax/togglegroups.php:25
=======

#: ajax/apps/ocs.php:20
msgid "Unable to load list from App Store"
msgstr "Nemogićnost učitavanja liste sa Apps Stora"

#: ajax/creategroup.php:10
msgid "Group already exists"
msgstr ""

#: ajax/creategroup.php:19
msgid "Unable to add group"
msgstr ""

#: ajax/enableapp.php:12
msgid "Could not enable app. "
msgstr ""

#: ajax/lostpassword.php:12
msgid "Email saved"
msgstr "Email spremljen"

#: ajax/lostpassword.php:14
msgid "Invalid email"
msgstr "Neispravan email"

#: ajax/openid.php:13
msgid "OpenID Changed"
msgstr "OpenID promijenjen"

#: ajax/openid.php:15 ajax/setlanguage.php:17 ajax/setlanguage.php:20
msgid "Invalid request"
msgstr "Neispravan zahtjev"

#: ajax/removegroup.php:13
msgid "Unable to delete group"
msgstr ""

#: ajax/removeuser.php:15 ajax/setquota.php:15 ajax/togglegroups.php:12
msgid "Authentication error"
msgstr "Greška kod autorizacije"

#: ajax/removeuser.php:24
msgid "Unable to delete user"
msgstr ""

#: ajax/setlanguage.php:15
msgid "Language changed"
msgstr "Jezik promijenjen"

#: ajax/togglegroups.php:22
>>>>>>> d1c0f2a7
#, php-format
msgid "Unable to add user to group %s"
msgstr ""

<<<<<<< HEAD
#: ajax/togglegroups.php:31
=======
#: ajax/togglegroups.php:28
>>>>>>> d1c0f2a7
#, php-format
msgid "Unable to remove user from group %s"
msgstr ""

<<<<<<< HEAD
#: js/apps.js:28 js/apps.js:65
msgid "Disable"
msgstr "Isključi"

#: js/apps.js:28 js/apps.js:54
=======
#: js/apps.js:28 js/apps.js:67
msgid "Disable"
msgstr "Isključi"

#: js/apps.js:28 js/apps.js:55
>>>>>>> d1c0f2a7
msgid "Enable"
msgstr "Uključi"

#: js/personal.js:69
msgid "Saving..."
msgstr "Spremanje..."

<<<<<<< HEAD
#: personal.php:47 personal.php:48
msgid "__language_name__"
msgstr "__ime_jezika__"

#: templates/admin.php:14
msgid "Security Warning"
msgstr ""

#: templates/admin.php:17
msgid ""
"Your data directory and your files are probably accessible from the "
"internet. The .htaccess file that ownCloud provides is not working. We "
"strongly suggest that you configure your webserver in a way that the data "
"directory is no longer accessible or you move the data directory outside the"
" webserver document root."
msgstr ""

#: templates/admin.php:31
msgid "Cron"
msgstr "Cron"

#: templates/admin.php:37
msgid "Execute one task with each page loaded"
msgstr ""

#: templates/admin.php:43
msgid ""
"cron.php is registered at a webcron service. Call the cron.php page in the "
"owncloud root once a minute over http."
msgstr ""

#: templates/admin.php:49
msgid ""
"Use systems cron service. Call the cron.php file in the owncloud folder via "
"a system cronjob once a minute."
msgstr ""

#: templates/admin.php:56
msgid "Sharing"
msgstr ""

#: templates/admin.php:61
msgid "Enable Share API"
msgstr ""

#: templates/admin.php:62
msgid "Allow apps to use the Share API"
msgstr ""

#: templates/admin.php:67
msgid "Allow links"
msgstr ""

#: templates/admin.php:68
msgid "Allow users to share items to the public with links"
msgstr ""

#: templates/admin.php:73
msgid "Allow resharing"
msgstr ""

#: templates/admin.php:74
msgid "Allow users to share items shared with them again"
msgstr ""

#: templates/admin.php:79
msgid "Allow users to share with anyone"
msgstr ""

#: templates/admin.php:81
msgid "Allow users to only share with users in their groups"
msgstr ""

#: templates/admin.php:88
msgid "Log"
msgstr "dnevnik"

#: templates/admin.php:116
msgid "More"
msgstr "više"

#: templates/admin.php:124
msgid ""
"Developed by the <a href=\"http://ownCloud.org/contact\" "
"target=\"_blank\">ownCloud community</a>, the <a "
"href=\"https://github.com/owncloud\" target=\"_blank\">source code</a> is "
"licensed under the <a href=\"http://www.gnu.org/licenses/agpl-3.0.html\" "
"target=\"_blank\"><abbr title=\"Affero General Public "
"License\">AGPL</abbr></a>."
msgstr ""

=======
#: personal.php:42 personal.php:43
msgid "__language_name__"
msgstr "__ime_jezika__"

>>>>>>> d1c0f2a7
#: templates/apps.php:10
msgid "Add your App"
msgstr "Dodajte vašu aplikaciju"

#: templates/apps.php:11
msgid "More Apps"
msgstr ""

#: templates/apps.php:27
msgid "Select an App"
msgstr "Odaberite Aplikaciju"

#: templates/apps.php:31
msgid "See application page at apps.owncloud.com"
msgstr "Pogledajte stranicu s aplikacijama na apps.owncloud.com"

#: templates/apps.php:32
msgid "<span class=\"licence\"></span>-licensed by <span class=\"author\"></span>"
msgstr ""

#: templates/help.php:9
msgid "Documentation"
msgstr "dokumentacija"

#: templates/help.php:10
msgid "Managing Big Files"
msgstr "Upravljanje velikih datoteka"

#: templates/help.php:11
msgid "Ask a question"
msgstr "Postavite pitanje"

#: templates/help.php:23
msgid "Problems connecting to help database."
msgstr "Problem pri spajanju na bazu podataka pomoći"

#: templates/help.php:24
msgid "Go there manually."
msgstr "Idite tamo ručno."

#: templates/help.php:32
msgid "Answer"
msgstr "Odgovor"

#: templates/personal.php:8
#, php-format
<<<<<<< HEAD
msgid "You have used <strong>%s</strong> of the available <strong>%s<strong>"
=======
msgid "You have used <strong>%s</strong> of the available <strong>%s</strong>"
>>>>>>> d1c0f2a7
msgstr ""

#: templates/personal.php:12
msgid "Desktop and Mobile Syncing Clients"
msgstr "Desktop i Mobile sinkronizaciji klijenti"

#: templates/personal.php:13
msgid "Download"
msgstr "preuzimanje"

#: templates/personal.php:19
msgid "Your password was changed"
msgstr ""

#: templates/personal.php:20
msgid "Unable to change your password"
msgstr "Nemoguće promijeniti lozinku"

#: templates/personal.php:21
msgid "Current password"
msgstr "Trenutna lozinka"

#: templates/personal.php:22
msgid "New password"
msgstr "Nova lozinka"

#: templates/personal.php:23
msgid "show"
msgstr "prikaz"

#: templates/personal.php:24
msgid "Change password"
msgstr "Izmjena lozinke"

#: templates/personal.php:30
msgid "Email"
msgstr "e-mail adresa"

#: templates/personal.php:31
msgid "Your email address"
msgstr "Vaša e-mail adresa"

#: templates/personal.php:32
msgid "Fill in an email address to enable password recovery"
msgstr "Ispunite vase e-mail adresa kako bi se omogućilo oporavak lozinke"

#: templates/personal.php:38 templates/personal.php:39
msgid "Language"
msgstr "Jezik"

#: templates/personal.php:44
msgid "Help translate"
msgstr "Pomoć prevesti"

#: templates/personal.php:51
msgid "use this address to connect to your ownCloud in your file manager"
msgstr "koristite ovu adresu za spajanje na Cloud u vašem upravitelju datoteka"

<<<<<<< HEAD
=======
#: templates/personal.php:61
msgid ""
"Developed by the <a href=\"http://ownCloud.org/contact\" "
"target=\"_blank\">ownCloud community</a>, the <a "
"href=\"https://github.com/owncloud\" target=\"_blank\">source code</a> is "
"licensed under the <a href=\"http://www.gnu.org/licenses/agpl-3.0.html\" "
"target=\"_blank\"><abbr title=\"Affero General Public "
"License\">AGPL</abbr></a>."
msgstr ""

>>>>>>> d1c0f2a7
#: templates/users.php:21 templates/users.php:76
msgid "Name"
msgstr "Ime"

#: templates/users.php:23 templates/users.php:77
msgid "Password"
msgstr "Lozinka"

#: templates/users.php:26 templates/users.php:78 templates/users.php:98
msgid "Groups"
msgstr "Grupe"

#: templates/users.php:32
msgid "Create"
msgstr "Izradi"

#: templates/users.php:35
msgid "Default Quota"
msgstr "standardni kvota"

#: templates/users.php:55 templates/users.php:138
msgid "Other"
msgstr "ostali"

#: templates/users.php:80 templates/users.php:112
msgid "Group Admin"
msgstr "Grupa Admin"

#: templates/users.php:82
msgid "Quota"
msgstr "kvota"

#: templates/users.php:146
msgid "Delete"
msgstr "Obriši"<|MERGE_RESOLUTION|>--- conflicted
+++ resolved
@@ -10,74 +10,15 @@
 msgstr ""
 "Project-Id-Version: ownCloud\n"
 "Report-Msgid-Bugs-To: http://bugs.owncloud.org/\n"
-<<<<<<< HEAD
-"POT-Creation-Date: 2012-10-09 02:03+0200\n"
-"PO-Revision-Date: 2012-10-09 00:04+0000\n"
-"Last-Translator: I Robot <thomas.mueller@tmit.eu>\n"
-=======
-"POT-Creation-Date: 2012-11-10 00:01+0100\n"
-"PO-Revision-Date: 2012-11-09 23:01+0000\n"
+"POT-Creation-Date: 2012-12-03 00:04+0100\n"
+"PO-Revision-Date: 2012-12-02 03:18+0000\n"
 "Last-Translator: I Robot <owncloud-bot@tmit.eu>\n"
->>>>>>> d1c0f2a7
 "Language-Team: Croatian (http://www.transifex.com/projects/p/owncloud/language/hr/)\n"
 "MIME-Version: 1.0\n"
 "Content-Type: text/plain; charset=UTF-8\n"
 "Content-Transfer-Encoding: 8bit\n"
 "Language: hr\n"
 "Plural-Forms: nplurals=3; plural=n%10==1 && n%100!=11 ? 0 : n%10>=2 && n%10<=4 && (n%100<10 || n%100>=20) ? 1 : 2;\n"
-<<<<<<< HEAD
-
-#: ajax/apps/ocs.php:23
-msgid "Unable to load list from App Store"
-msgstr "Nemogićnost učitavanja liste sa Apps Stora"
-
-#: ajax/creategroup.php:9 ajax/removeuser.php:13 ajax/setquota.php:18
-#: ajax/togglegroups.php:15
-msgid "Authentication error"
-msgstr "Greška kod autorizacije"
-
-#: ajax/creategroup.php:19
-msgid "Group already exists"
-msgstr ""
-
-#: ajax/creategroup.php:28
-msgid "Unable to add group"
-msgstr ""
-
-#: ajax/enableapp.php:14
-msgid "Could not enable app. "
-msgstr ""
-
-#: ajax/lostpassword.php:14
-msgid "Email saved"
-msgstr "Email spremljen"
-
-#: ajax/lostpassword.php:16
-msgid "Invalid email"
-msgstr "Neispravan email"
-
-#: ajax/openid.php:16
-msgid "OpenID Changed"
-msgstr "OpenID promijenjen"
-
-#: ajax/openid.php:18 ajax/setlanguage.php:20 ajax/setlanguage.php:23
-msgid "Invalid request"
-msgstr "Neispravan zahtjev"
-
-#: ajax/removegroup.php:16
-msgid "Unable to delete group"
-msgstr ""
-
-#: ajax/removeuser.php:22
-msgid "Unable to delete user"
-msgstr ""
-
-#: ajax/setlanguage.php:18
-msgid "Language changed"
-msgstr "Jezik promijenjen"
-
-#: ajax/togglegroups.php:25
-=======
 
 #: ajax/apps/ocs.php:20
 msgid "Unable to load list from App Store"
@@ -115,7 +56,7 @@
 msgid "Unable to delete group"
 msgstr ""
 
-#: ajax/removeuser.php:15 ajax/setquota.php:15 ajax/togglegroups.php:12
+#: ajax/removeuser.php:15 ajax/setquota.php:15 ajax/togglegroups.php:18
 msgid "Authentication error"
 msgstr "Greška kod autorizacije"
 
@@ -127,34 +68,25 @@
 msgid "Language changed"
 msgstr "Jezik promijenjen"
 
-#: ajax/togglegroups.php:22
->>>>>>> d1c0f2a7
+#: ajax/togglegroups.php:12
+msgid "Admins can't remove themself from the admin group"
+msgstr ""
+
+#: ajax/togglegroups.php:28
 #, php-format
 msgid "Unable to add user to group %s"
 msgstr ""
 
-<<<<<<< HEAD
-#: ajax/togglegroups.php:31
-=======
-#: ajax/togglegroups.php:28
->>>>>>> d1c0f2a7
+#: ajax/togglegroups.php:34
 #, php-format
 msgid "Unable to remove user from group %s"
 msgstr ""
 
-<<<<<<< HEAD
-#: js/apps.js:28 js/apps.js:65
-msgid "Disable"
-msgstr "Isključi"
-
-#: js/apps.js:28 js/apps.js:54
-=======
 #: js/apps.js:28 js/apps.js:67
 msgid "Disable"
 msgstr "Isključi"
 
 #: js/apps.js:28 js/apps.js:55
->>>>>>> d1c0f2a7
 msgid "Enable"
 msgstr "Uključi"
 
@@ -162,104 +94,10 @@
 msgid "Saving..."
 msgstr "Spremanje..."
 
-<<<<<<< HEAD
-#: personal.php:47 personal.php:48
-msgid "__language_name__"
-msgstr "__ime_jezika__"
-
-#: templates/admin.php:14
-msgid "Security Warning"
-msgstr ""
-
-#: templates/admin.php:17
-msgid ""
-"Your data directory and your files are probably accessible from the "
-"internet. The .htaccess file that ownCloud provides is not working. We "
-"strongly suggest that you configure your webserver in a way that the data "
-"directory is no longer accessible or you move the data directory outside the"
-" webserver document root."
-msgstr ""
-
-#: templates/admin.php:31
-msgid "Cron"
-msgstr "Cron"
-
-#: templates/admin.php:37
-msgid "Execute one task with each page loaded"
-msgstr ""
-
-#: templates/admin.php:43
-msgid ""
-"cron.php is registered at a webcron service. Call the cron.php page in the "
-"owncloud root once a minute over http."
-msgstr ""
-
-#: templates/admin.php:49
-msgid ""
-"Use systems cron service. Call the cron.php file in the owncloud folder via "
-"a system cronjob once a minute."
-msgstr ""
-
-#: templates/admin.php:56
-msgid "Sharing"
-msgstr ""
-
-#: templates/admin.php:61
-msgid "Enable Share API"
-msgstr ""
-
-#: templates/admin.php:62
-msgid "Allow apps to use the Share API"
-msgstr ""
-
-#: templates/admin.php:67
-msgid "Allow links"
-msgstr ""
-
-#: templates/admin.php:68
-msgid "Allow users to share items to the public with links"
-msgstr ""
-
-#: templates/admin.php:73
-msgid "Allow resharing"
-msgstr ""
-
-#: templates/admin.php:74
-msgid "Allow users to share items shared with them again"
-msgstr ""
-
-#: templates/admin.php:79
-msgid "Allow users to share with anyone"
-msgstr ""
-
-#: templates/admin.php:81
-msgid "Allow users to only share with users in their groups"
-msgstr ""
-
-#: templates/admin.php:88
-msgid "Log"
-msgstr "dnevnik"
-
-#: templates/admin.php:116
-msgid "More"
-msgstr "više"
-
-#: templates/admin.php:124
-msgid ""
-"Developed by the <a href=\"http://ownCloud.org/contact\" "
-"target=\"_blank\">ownCloud community</a>, the <a "
-"href=\"https://github.com/owncloud\" target=\"_blank\">source code</a> is "
-"licensed under the <a href=\"http://www.gnu.org/licenses/agpl-3.0.html\" "
-"target=\"_blank\"><abbr title=\"Affero General Public "
-"License\">AGPL</abbr></a>."
-msgstr ""
-
-=======
 #: personal.php:42 personal.php:43
 msgid "__language_name__"
 msgstr "__ime_jezika__"
 
->>>>>>> d1c0f2a7
 #: templates/apps.php:10
 msgid "Add your App"
 msgstr "Dodajte vašu aplikaciju"
@@ -292,25 +130,21 @@
 msgid "Ask a question"
 msgstr "Postavite pitanje"
 
-#: templates/help.php:23
+#: templates/help.php:22
 msgid "Problems connecting to help database."
 msgstr "Problem pri spajanju na bazu podataka pomoći"
 
-#: templates/help.php:24
+#: templates/help.php:23
 msgid "Go there manually."
 msgstr "Idite tamo ručno."
 
-#: templates/help.php:32
+#: templates/help.php:31
 msgid "Answer"
 msgstr "Odgovor"
 
 #: templates/personal.php:8
 #, php-format
-<<<<<<< HEAD
-msgid "You have used <strong>%s</strong> of the available <strong>%s<strong>"
-=======
 msgid "You have used <strong>%s</strong> of the available <strong>%s</strong>"
->>>>>>> d1c0f2a7
 msgstr ""
 
 #: templates/personal.php:12
@@ -369,8 +203,6 @@
 msgid "use this address to connect to your ownCloud in your file manager"
 msgstr "koristite ovu adresu za spajanje na Cloud u vašem upravitelju datoteka"
 
-<<<<<<< HEAD
-=======
 #: templates/personal.php:61
 msgid ""
 "Developed by the <a href=\"http://ownCloud.org/contact\" "
@@ -381,7 +213,6 @@
 "License\">AGPL</abbr></a>."
 msgstr ""
 
->>>>>>> d1c0f2a7
 #: templates/users.php:21 templates/users.php:76
 msgid "Name"
 msgstr "Ime"
