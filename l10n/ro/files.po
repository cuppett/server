--- conflicted
+++ resolved
@@ -12,15 +12,9 @@
 msgstr ""
 "Project-Id-Version: ownCloud\n"
 "Report-Msgid-Bugs-To: http://bugs.owncloud.org/\n"
-<<<<<<< HEAD
-"POT-Creation-Date: 2012-12-01 00:01+0100\n"
-"PO-Revision-Date: 2012-11-30 23:02+0000\n"
-"Last-Translator: I Robot <owncloud-bot@tmit.eu>\n"
-=======
 "POT-Creation-Date: 2012-12-28 00:20+0100\n"
 "PO-Revision-Date: 2012-12-27 00:09+0000\n"
 "Last-Translator: laurentiucristescu <laur.cristescu@gmail.com>\n"
->>>>>>> 166da88b
 "Language-Team: Romanian (http://www.transifex.com/projects/p/owncloud/language/ro/)\n"
 "MIME-Version: 1.0\n"
 "Content-Type: text/plain; charset=UTF-8\n"
@@ -35,11 +29,7 @@
 #: ajax/upload.php:21
 msgid ""
 "The uploaded file exceeds the upload_max_filesize directive in php.ini: "
-<<<<<<< HEAD
-msgstr ""
-=======
 msgstr "Fisierul incarcat depaseste upload_max_filesize permisi in php.ini: "
->>>>>>> 166da88b
 
 #: ajax/upload.php:23
 msgid ""
@@ -67,19 +57,11 @@
 msgid "Files"
 msgstr "Fișiere"
 
-<<<<<<< HEAD
-#: js/fileactions.js:117 templates/index.php:83 templates/index.php:84
-msgid "Unshare"
-msgstr "Anulează partajarea"
-
-#: js/fileactions.js:119 templates/index.php:89 templates/index.php:90
-=======
 #: js/fileactions.js:117 templates/index.php:84 templates/index.php:85
 msgid "Unshare"
 msgstr "Anulează partajarea"
 
 #: js/fileactions.js:119 templates/index.php:90 templates/index.php:91
->>>>>>> 166da88b
 msgid "Delete"
 msgstr "Șterge"
 
@@ -87,29 +69,10 @@
 msgid "Rename"
 msgstr "Redenumire"
 
-<<<<<<< HEAD
-#: js/filelist.js:201 js/filelist.js:203
-=======
 #: js/filelist.js:199 js/filelist.js:201
->>>>>>> 166da88b
 msgid "{new_name} already exists"
 msgstr "{new_name} deja exista"
 
-<<<<<<< HEAD
-#: js/filelist.js:201 js/filelist.js:203
-msgid "replace"
-msgstr "înlocuire"
-
-#: js/filelist.js:201
-msgid "suggest name"
-msgstr "sugerează nume"
-
-#: js/filelist.js:201 js/filelist.js:203
-msgid "cancel"
-msgstr "anulare"
-
-#: js/filelist.js:250
-=======
 #: js/filelist.js:199 js/filelist.js:201
 msgid "replace"
 msgstr "înlocuire"
@@ -123,39 +86,22 @@
 msgstr "anulare"
 
 #: js/filelist.js:248
->>>>>>> 166da88b
 msgid "replaced {new_name}"
 msgstr "inlocuit {new_name}"
 
-<<<<<<< HEAD
-#: js/filelist.js:250 js/filelist.js:252 js/filelist.js:284 js/filelist.js:286
-msgid "undo"
-msgstr "Anulează ultima acțiune"
-
-#: js/filelist.js:252
-=======
 #: js/filelist.js:248 js/filelist.js:250 js/filelist.js:282 js/filelist.js:284
 msgid "undo"
 msgstr "Anulează ultima acțiune"
 
 #: js/filelist.js:250
->>>>>>> 166da88b
 msgid "replaced {new_name} with {old_name}"
 msgstr "{new_name} inlocuit cu {old_name}"
 
-<<<<<<< HEAD
-#: js/filelist.js:284
-=======
 #: js/filelist.js:282
->>>>>>> 166da88b
 msgid "unshared {files}"
 msgstr "nedistribuit {files}"
 
-<<<<<<< HEAD
-#: js/filelist.js:286
-=======
 #: js/filelist.js:284
->>>>>>> 166da88b
 msgid "deleted {files}"
 msgstr "Sterse {files}"
 
@@ -163,35 +109,6 @@
 msgid ""
 "Invalid name, '\\', '/', '<', '>', ':', '\"', '|', '?' and '*' are not "
 "allowed."
-<<<<<<< HEAD
-msgstr ""
-
-#: js/files.js:183
-msgid "generating ZIP-file, it may take some time."
-msgstr "se generază fișierul ZIP, va dura ceva timp."
-
-#: js/files.js:218
-msgid "Unable to upload your file as it is a directory or has 0 bytes"
-msgstr "Nu s-a putut încărca fișierul tău deoarece pare să fie un director sau are 0 bytes."
-
-#: js/files.js:218
-msgid "Upload Error"
-msgstr "Eroare la încărcare"
-
-#: js/files.js:235
-msgid "Close"
-msgstr "Închide"
-
-#: js/files.js:254 js/files.js:368 js/files.js:398
-msgid "Pending"
-msgstr "În așteptare"
-
-#: js/files.js:274
-msgid "1 file uploading"
-msgstr "un fișier se încarcă"
-
-#: js/files.js:277 js/files.js:331 js/files.js:346
-=======
 msgstr "Nume invalid, '\\', '/', '<', '>', ':', '\"', '|', '?' si '*' nu sunt permise."
 
 #: js/files.js:174
@@ -219,62 +136,26 @@
 msgstr "un fișier se încarcă"
 
 #: js/files.js:271 js/files.js:325 js/files.js:340
->>>>>>> 166da88b
 msgid "{count} files uploading"
 msgstr "{count} fisiere incarcate"
 
-<<<<<<< HEAD
-#: js/files.js:349 js/files.js:382
-msgid "Upload cancelled."
-msgstr "Încărcare anulată."
-
-#: js/files.js:451
-=======
 #: js/files.js:343 js/files.js:376
 msgid "Upload cancelled."
 msgstr "Încărcare anulată."
 
 #: js/files.js:445
->>>>>>> 166da88b
 msgid ""
 "File upload is in progress. Leaving the page now will cancel the upload."
 msgstr "Fișierul este în curs de încărcare. Părăsirea paginii va întrerupe încărcarea."
 
-<<<<<<< HEAD
-#: js/files.js:523
-msgid "Invalid folder name. Usage of \"Shared\" is reserved by Owncloud"
-msgstr ""
-
-#: js/files.js:704
-=======
 #: js/files.js:515
 msgid "Invalid folder name. Usage of \"Shared\" is reserved by Owncloud"
 msgstr "Nume de folder invalid. Numele este rezervat pentru OwnCloud"
 
 #: js/files.js:699
->>>>>>> 166da88b
 msgid "{count} files scanned"
 msgstr "{count} fisiere scanate"
 
-<<<<<<< HEAD
-#: js/files.js:712
-msgid "error while scanning"
-msgstr "eroare la scanarea"
-
-#: js/files.js:785 templates/index.php:65
-msgid "Name"
-msgstr "Nume"
-
-#: js/files.js:786 templates/index.php:76
-msgid "Size"
-msgstr "Dimensiune"
-
-#: js/files.js:787 templates/index.php:78
-msgid "Modified"
-msgstr "Modificat"
-
-#: js/files.js:814
-=======
 #: js/files.js:707
 msgid "error while scanning"
 msgstr "eroare la scanarea"
@@ -292,31 +173,18 @@
 msgstr "Modificat"
 
 #: js/files.js:801
->>>>>>> 166da88b
 msgid "1 folder"
 msgstr "1 folder"
 
-<<<<<<< HEAD
-#: js/files.js:816
-=======
 #: js/files.js:803
->>>>>>> 166da88b
 msgid "{count} folders"
 msgstr "{count} foldare"
 
-<<<<<<< HEAD
-#: js/files.js:824
-=======
 #: js/files.js:811
->>>>>>> 166da88b
 msgid "1 file"
 msgstr "1 fisier"
 
-<<<<<<< HEAD
-#: js/files.js:826
-=======
 #: js/files.js:813
->>>>>>> 166da88b
 msgid "{count} files"
 msgstr "{count} fisiere"
 
@@ -376,21 +244,6 @@
 msgid "Cancel upload"
 msgstr "Anulează încărcarea"
 
-<<<<<<< HEAD
-#: templates/index.php:57
-msgid "Nothing in here. Upload something!"
-msgstr "Nimic aici. Încarcă ceva!"
-
-#: templates/index.php:71
-msgid "Download"
-msgstr "Descarcă"
-
-#: templates/index.php:103
-msgid "Upload too large"
-msgstr "Fișierul încărcat este prea mare"
-
-#: templates/index.php:105
-=======
 #: templates/index.php:58
 msgid "Nothing in here. Upload something!"
 msgstr "Nimic aici. Încarcă ceva!"
@@ -404,24 +257,15 @@
 msgstr "Fișierul încărcat este prea mare"
 
 #: templates/index.php:106
->>>>>>> 166da88b
 msgid ""
 "The files you are trying to upload exceed the maximum size for file uploads "
 "on this server."
 msgstr "Fișierul care l-ai încărcat a depășită limita maximă admisă la încărcare pe acest server."
 
-<<<<<<< HEAD
-#: templates/index.php:110
-msgid "Files are being scanned, please wait."
-msgstr "Fișierele sunt scanate, te rog așteptă."
-
-#: templates/index.php:113
-=======
 #: templates/index.php:111
 msgid "Files are being scanned, please wait."
 msgstr "Fișierele sunt scanate, te rog așteptă."
 
 #: templates/index.php:114
->>>>>>> 166da88b
 msgid "Current scanning"
 msgstr "În curs de scanare"