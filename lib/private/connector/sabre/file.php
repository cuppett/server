--- conflicted
+++ resolved
@@ -60,27 +60,7 @@
 
 		// chunked handling
 		if (isset($_SERVER['HTTP_OC_CHUNKED'])) {
-<<<<<<< HEAD
 			return $this->createFileChunked($data);
-=======
-
-			list($path, $name) = \Sabre_DAV_URLUtil::splitPath($this->path);
-
-			$info = OC_FileChunking::decodeName($name);
-			if (empty($info)) {
-				throw new Sabre_DAV_Exception_NotImplemented();
-			}
-
-			$chunk_handler = new OC_FileChunking($info);
-			$chunk_handler->store($info['index'], $data);
-			if ($chunk_handler->isComplete()) {
-				$newPath = $path . '/' . $info['name'];
-				$chunk_handler->file_assemble($newPath);
-				return $this->getETagPropertyForPath($newPath);
-			}
-
-			return null;
->>>>>>> f3336f88
 		}
 
 		// mark file as partial while uploading (ignored by the scanner)
