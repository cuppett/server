--- conflicted
+++ resolved
@@ -1,15 +1,10 @@
 <?php $TRANSLATIONS = array(
-<<<<<<< HEAD
-"OpenID Changed" => "OpenID modificato",
-"Invalid request" => "Richiesta non valida",
-=======
 "Unable to load list from App Store" => "Impossibile caricare l'elenco dall'App Store",
 "Email saved" => "Email salvata",
 "Invalid email" => "Email non valida",
 "OpenID Changed" => "OpenID modificato",
 "Invalid request" => "Richiesta non valida",
 "Authentication error" => "Errore di autenticazione",
->>>>>>> 46d6fd15
 "Language changed" => "Lingua modificata",
 "Error" => "Errore",
 "Disable" => "Disabilita",
