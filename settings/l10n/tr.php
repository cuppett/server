<?php $TRANSLATIONS = array(
<<<<<<< HEAD
"OpenID Changed" => "OpenID Değiştirildi",
"Invalid request" => "Geçersiz istek",
=======
"Email saved" => "Eposta kaydedildi",
"Invalid email" => "Geçersiz eposta",
"OpenID Changed" => "OpenID Değiştirildi",
"Invalid request" => "Geçersiz istek",
"Authentication error" => "Eşleşme hata",
>>>>>>> 46d6fd15
"Language changed" => "Dil değiştirildi",
"Disable" => "Etkin değil",
"Enable" => "Etkin",
"Saving..." => "Kaydediliyor...",
"__language_name__" => "__dil_adı__",
"Security Warning" => "Güvenlik Uyarisi",
"Log" => "Günlük",
"More" => "Devamı",
"Add your App" => "Uygulamanı Ekle",
"Select an App" => "Bir uygulama seçin",
"See application page at apps.owncloud.com" => "Uygulamanın sayfasına apps.owncloud.com adresinden bakın ",
"-licensed" => "-lisanslı",
"by" => "yapan",
"Documentation" => "Dökümantasyon",
"Managing Big Files" => "Büyük Dosyaların Yönetimi",
"Ask a question" => "Bir soru sorun",
"Problems connecting to help database." => "Yardım veritabanına bağlanmada sorunlar var.",
"Go there manually." => "Oraya elle gidin.",
"Answer" => "Cevap",
"You use" => "Kullanıyorsunuz",
"of the available" => "mevcut olandan",
"Desktop and Mobile Syncing Clients" => "Masaüstü ve Mobil Senkron İstemcileri",
"Download" => "İndir",
"Your password got changed" => "Parolanız değiştirildi",
"Unable to change your password" => "Parolanız değiştirilemiyor",
"Current password" => "Mevcut parola",
"New password" => "Yeni parola",
"show" => "göster",
"Change password" => "Parola değiştir",
"Email" => "Eposta",
"Your email address" => "Eposta adresiniz",
"Fill in an email address to enable password recovery" => "Parola sıfırlamayı aktifleştirmek için eposta adresi girin",
"Language" => "Dil",
"Help translate" => "Çevirilere yardım edin",
"use this address to connect to your ownCloud in your file manager" => "bu adresi kullanarak ownCloud unuza dosya yöneticinizle bağlanın",
"Name" => "Ad",
"Password" => "Parola",
"Groups" => "Gruplar",
"Create" => "Oluştur",
"Default Quota" => "Varsayılan Kota",
"Other" => "Diğer",
"Quota" => "Kota",
"Delete" => "Sil"
);<|MERGE_RESOLUTION|>--- conflicted
+++ resolved
@@ -1,14 +1,9 @@
 <?php $TRANSLATIONS = array(
-<<<<<<< HEAD
-"OpenID Changed" => "OpenID Değiştirildi",
-"Invalid request" => "Geçersiz istek",
-=======
 "Email saved" => "Eposta kaydedildi",
 "Invalid email" => "Geçersiz eposta",
 "OpenID Changed" => "OpenID Değiştirildi",
 "Invalid request" => "Geçersiz istek",
 "Authentication error" => "Eşleşme hata",
->>>>>>> 46d6fd15
 "Language changed" => "Dil değiştirildi",
 "Disable" => "Etkin değil",
 "Enable" => "Etkin",
