<?php
/**
 * Copyright (c) 2011, Robin Appelman <icewind1991@gmail.com>
 * This file is licensed under the Affero General Public License version 3 or later.
 * See the COPYING-README file.
 */
$allGroups=array();
foreach($_["groups"] as $group) {
	$allGroups[] = $group['name'];
}
$_['subadmingroups'] = $allGroups;
$items = array_flip($_['subadmingroups']);
unset($items['admin']);
$_['subadmingroups'] = array_flip($items);
?>
<script>
var isadmin = <?php echo $_['isadmin']?'true':'false'; ?>;
</script>
<div id="controls">
	<form id="newuser" autocomplete="off">
		<input id="newusername" type="text" placeholder="<?php echo $l->t('Name')?>" /> <input
			type="password" id="newuserpassword"
			placeholder="<?php echo $l->t('Password')?>" /> <select
			class="groupsselect"
			id="newusergroups" data-placeholder="groups"
			title="<?php echo $l->t('Groups')?>" multiple="multiple">
			<?php foreach($_["groups"] as $group): ?>
			<option value="<?php echo $group['name'];?>">
				<?php echo $group['name'];?>
			</option>
			<?php endforeach;?>
		</select> <input type="submit" value="<?php echo $l->t('Create')?>" />
	</form>
	<div class="quota">
		<span><?php echo $l->t('Default Quota');?>:</span>
		<div class="quota-select-wrapper">
			<?php if((bool) $_['isadmin']): ?>
			<select class='quota'>
				<?php foreach($_['quota_preset'] as $preset):?>
				<?php if($preset!='default'):?>
				<option
				<?php if($_['default_quota']==$preset) echo 'selected="selected"';?>
					value='<?php echo $preset;?>'>
					<?php echo $preset;?>
				</option>
				<?php endif;?>
				<?php endforeach;?>
				<?php if(array_search($_['default_quota'], $_['quota_preset'])===false):?>
				<option selected="selected"
					value='<?php echo $_['default_quota'];?>'>
					<?php echo $_['default_quota'];?>
				</option>
				<?php endif;?>
				<option value='other'>
					<?php echo $l->t('Other');?>
					...
				</option>
			</select> <input class='quota-other'></input>
			<?php endif; ?>
			<?php if((bool) !$_['isadmin']): ?>
				<select class='quota' disabled="disabled">
					<option selected="selected">
				<?php echo $_['default_quota'];?>
					</option>
				</select>
			<?php endif; ?>
		</div>
	</div>
</div>

<div id='notification'></div>

<table data-groups="<?php echo implode(', ', $allGroups);?>">
	<thead>
		<tr>
			<th id='headerName'><?php echo $l->t('Name')?></th>
			<th id="headerPassword"><?php echo $l->t( 'Password' ); ?></th>
			<th id="headerGroups"><?php echo $l->t( 'Groups' ); ?></th>
			<?php if(is_array($_['subadmins']) || $_['subadmins']): ?>
			<th id="headerSubAdmins"><?php echo $l->t('Group Admin'); ?></th>
			<?php endif;?>
			<th id="headerQuota"><?php echo $l->t( 'Quota' ); ?></th>
			<th id="headerRemove">&nbsp;</th>
		</tr>
	</thead>
	<tbody>
		<?php foreach($_["users"] as $user): ?>
		<tr data-uid="<?php echo $user["name"] ?>">
			<td class="name"><?php echo $user["name"]; ?></td>
			<td class="password"><span>●●●●●●●</span> <img class="svg action"
				src="<?php echo image_path('core', 'actions/rename.svg')?>"
				alt="set new password" title="set new password"/>
			</td>
			<td class="groups"><select
				class="groupsselect"
				data-username="<?php echo $user['name'] ;?>"
				data-user-groups="<?php echo $user['groups'] ;?>"
				data-placeholder="groups" title="<?php echo $l->t('Groups')?>"
				multiple="multiple">
					<?php foreach($_["groups"] as $group): ?>
					<option value="<?php echo $group['name'];?>">
						<?php echo $group['name'];?>
					</option>
					<?php endforeach;?>
			</select>
			</td>
			<?php if(is_array($_['subadmins']) || $_['subadmins']): ?>
			<td class="subadmins"><select
				class="subadminsselect"
				data-username="<?php echo $user['name'] ;?>"
				data-subadmin="<?php echo $user['subadmin'] ;?>"
				data-placeholder="subadmins" title="<?php echo $l->t('Group Admin')?>"
				multiple="multiple">
					<?php foreach($_["subadmingroups"] as $group): ?>
					<option value="<?php echo $group;?>">
						<?php echo $group;?>
					</option>
					<?php endforeach;?>
			</select>
			</td>
			<?php endif;?>
			<td class="quota">
				<div class="quota-select-wrapper">
					<select class='quota-user'>
						<?php foreach($_['quota_preset'] as $preset):?>
						<option
						<?php if($user['quota']==$preset) echo 'selected="selected"';?>
							value='<?php echo $preset;?>'>
							<?php echo $preset;?>
						</option>
						<?php endforeach;?>
						<?php if(array_search($user['quota'], $_['quota_preset'])===false):?>
						<option selected="selected" value='<?php echo $user['quota'];?>'>
							<?php echo $user['quota'];?>
						</option>
						<?php endif;?>
						<option value='other'>
							<?php echo $l->t('Other');?>
							...
						</option>
					</select> <input class='quota-other'></input>
				</div>
			</td>
			<td class="remove">
<<<<<<< HEAD
				<?php if($user['name']!=OC_User::getUser()):?> 
=======
				<?php if($user['name']!=OC_User::getUser()):?>
>>>>>>> d1c0f2a7
					<a href="#" class="action delete" original-title="<?php echo $l->t('Delete')?>">
						<img src="<?php echo image_path('core', 'actions/delete.svg') ?>" />
					</a>
				<?php endif;?>
			</td>
		</tr>
		<?php endforeach; ?>
	</tbody>
</table><|MERGE_RESOLUTION|>--- conflicted
+++ resolved
@@ -142,11 +142,7 @@
 				</div>
 			</td>
 			<td class="remove">
-<<<<<<< HEAD
-				<?php if($user['name']!=OC_User::getUser()):?> 
-=======
 				<?php if($user['name']!=OC_User::getUser()):?>
->>>>>>> d1c0f2a7
 					<a href="#" class="action delete" original-title="<?php echo $l->t('Delete')?>">
 						<img src="<?php echo image_path('core', 'actions/delete.svg') ?>" />
 					</a>
